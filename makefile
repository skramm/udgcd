--- conflicted
+++ resolved
@@ -56,10 +56,7 @@
 HEADER=udgcd.hpp
 HEADERS = $(wildcard *.h*)
 HEADERS += $(wildcard demo/*.h*)
-<<<<<<< HEAD
-=======
-
->>>>>>> ca6afd7b
+
 BIN_DIR=build/bin
 OBJ_DIR=build/obj
 
